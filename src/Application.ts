import path from "path";
import { ApplicationError, StringBuilder } from "./classes.js";
import { ArgOptions, CommandHandler, FilledArgOptions, Options } from "./types.js";



export class Application {
	commands: {
		[name: string]: Subcommand<ArgOptions> | undefined
	} = {};
	aliases: {
		[index:string]:string;
	} = {};
	sourceDirectory:string;
	constructor(public name:string, public description:string){
		this.commands["help"] = new Subcommand(
			"help",
			this.runHelpCommand.bind(this),
			"Displays help on all commands or a specific subcommand.",
			{
				positionalArgs: [{
					name: "command",
					description: "The command to get help on.",
					required: false
				}],
				namedArgs: {}
			}
		);
		this.sourceDirectory = "null";
	}
	command<A extends Partial<ArgOptions>>(name:string, description:string, handler:CommandHandler<A>, isDefault?:boolean, argOptions?:A, aliases?:string[]):this {
		this.commands[name] = new Subcommand<A>(name, handler, description, {
			namedArgs: argOptions?.namedArgs ?? {},
			positionalArgs: argOptions?.positionalArgs ?? [],
			aliases: argOptions?.aliases ?? {}
		}, isDefault);
		if(aliases) aliases.forEach((alias) => this.alias(alias, name));
		return this;//For daisy chaining
	}
	alias(name:string, target:string){
		this.aliases[name] = target;
		return this;
	}
	runHelpCommand(opts:Options<{
		positionalArgs: [{
			name: "command",
			description: "The command to get help on.",
			required: false
		}],
		namedArgs: {}
	}>):number {
		if(!(this instanceof Application)){
			throw new ApplicationError("application.runHelpCommand was bound incorrectly. This is most likely an error with cli-app.");
		}
		if(opts.positionalArgs[0]){
			let commandName = this.commands[opts.positionalArgs[0]] ? opts.positionalArgs[0] : this.aliases[opts.positionalArgs[0]] ?? opts.positionalArgs[0];
			let command = this.commands[commandName];
			if(command){
				const aliases = Object.entries(this.aliases).filter(([alias, name]) => name == commandName).map(([alias, name]) => alias);
				const positionalArgsFragment =
					command.argOptions.positionalArgs.map(opt => 
						opt.required ? `<${opt.name}> ` : `[<${opt.name}>] `
					).join("");
				const namedArgsFragment =
					Object.entries(command.argOptions.namedArgs)
						.map(([name, opt]) => 
							opt.required ? `--${name}${opt.needsValue ? ` <${name}>` : ``}` : `[--${name}${opt.needsValue ? ` <${name}>` : ``}]`
						).join(" ");
				const outputText = new StringBuilder()
				.addLine()
				.addLine(`Help for command ${command.name}:`)

				.add(`Usage: ${this.name} ${command.name}`)
				.addWord(positionalArgsFragment)
				.addWord(namedArgsFragment)
				.add("\n")
				.addLine();

				if(Object.entries(command.argOptions.namedArgs).length != 0){
					Object.entries(command.argOptions.namedArgs)
					.map(([name, opt]) => 
					`<${name}>: ${opt.description}`
					).forEach(line => outputText.addLine(line));
					outputText.addLine();
				}

				if(command.argOptions.positionalArgs.length != 0){
					command.argOptions.positionalArgs
					.map((opt) => 
					`<${opt.name}>: ${opt.description}`
					).forEach(line => outputText.addLine(line));
					outputText.addLine();
				}

				outputText.addLine(aliases.length != 0, `Aliases: ${aliases.join(", ")}`);
				process.stdout.write(outputText.text());
			} else {
				console.log(`Unknown command ${opts.positionalArgs[0]}. Run ${this.name} help for a list of all commands.`);
			}
		} else {
			console.log(
`${this.name}: ${this.description}

Usage: ${this.name} [command] [options]
	List of all commands:
`
			);
			for(let command of Object.values(this.commands)){
				console.log(`\t${command?.name}: ${command?.description}`);
			}

		}
		return 0;
	}
	static splitLineIntoArguments(line:string):string[] {
		if(line.includes(`"`)){
			//aaaaaaaaaaaaaaaaa
			let replacementLine = [];
			let isInString = false;
			for(let char of line){
				if(char == `"`){
					isInString = !isInString;
				}
				if(isInString && char == " "){
					replacementLine.push("\u{F4321}");
				} else {
					replacementLine.push(char);
				}
			}
			return replacementLine.join("").split(" ").map(arg => arg.replaceAll("\u{F4321}", " "));
			//smort logic so `"amogus sus"` is parsed as one arg
		} else {
			return line.split(" ");
		}
	}
	/**
	 * Parses command line arguments into an object.
	 * @param providedArgs Pass process.argv without modifying it.
	 * @returns Formatted args.
	 */
<<<<<<< HEAD
	static parseArgs(providedArgs:string[]):Omit<Options<ArgOptions>, "commandName"> {
=======
	static parseArgs(providedArgs:string[], valuelessOptions:string[] = []):Omit<Options, "commandName"> {
>>>>>>> 966ad085
		let parameters: {
			[index: string]: string | null;
		} = {};
		let commands:string[] = [];
		let i = 0;
		if(!providedArgs[0]?.includes("node")){
			throw new ApplicationError("Attempted to parse invalid args. Unless you are running this application in a strange way, this is likely an error with the application itself.");
		}
		let args = providedArgs.slice(2);
		while(true){
			i++;
			if(i > 1000) throw new ApplicationError("Too many arguments!");

			let arg = args.shift(); //Grab the first arg
			if(arg == undefined) break; //If it doesn't exist, return
			if(arg.match(/^--?([\s\S]+)/)){ //Starts with one or two hyphes
				const argName = arg.match(/^--?([\s\S]+)/);
				if(args[0]?.startsWith("-") || valuelessOptions.includes(argName)){
					//If the next arg also starts with a hyphen, or the arg name is valueless, set it to null
					parameters[argName] = null;
				} else {
					//Otherwise, pop off the first arg and set it to that
					parameters[argName] = args.shift() ?? null;
				}
			} else {
				//It's a positional arg
				commands.push(arg);
			}
		}
		return {
			positionalArgs: commands,
			namedArgs: parameters
		};
	}
	run(args:string[], options?:{ throwOnError?:boolean }){
		this.sourceDirectory = path.join(process.argv[1], "..");
		let parsedArgs = Application.parseArgs(args);
		let command:Subcommand<ArgOptions> | undefined;
		let { positionalArgs } = parsedArgs;
		if("help" in parsedArgs.namedArgs){
			command = this.commands["help"]!;
		} else if(this.commands[parsedArgs.positionalArgs[0]]){
			command = this.commands[parsedArgs.positionalArgs[0]];
			positionalArgs.shift();
		} else if(this.aliases[parsedArgs.positionalArgs[0]]){
			command = this.commands[this.aliases[parsedArgs.positionalArgs[0]]];
			positionalArgs.shift();
		} else {
			command = Object.values(this.commands).filter(command => command?.defaultCommand)[0] ?? this.commands["help"]!;
		}
		if(command){

			//Loop through each named argument passed
			Object.keys(parsedArgs.namedArgs).forEach(arg => 
				//If the arg is not in the named arguments or the aliases
				(arg in command!.argOptions.namedArgs || arg in (command!.argOptions.aliases ?? {})) ? "" :
					//Display a warning
					console.warn(`Unknown argument ${arg}`)
			);

			try {
				command.run({
					namedArgs: {
						...Object.fromEntries(
							Object.entries(parsedArgs.namedArgs)
							.map(([name, value]) => 
								[command?.argOptions.aliases?.[name] ?? name, value]
							)
						)
					},
					positionalArgs: positionalArgs,
					commandName: command.name
				}, this);
			} catch(err){
				if(options?.throwOnError) throw err;
				if(err instanceof ApplicationError){
					console.error(`Error: ${err.message}`)
				} else {
					console.error("The command encountered an unhandled runtime error.");
					console.error(err);
				}
			}
		} else {
			console.error(`Unknown command: ${parsedArgs.positionalArgs[0]}\nRun "${this.name} help" for a list of all commands.`);
		}
	}
}

export class Subcommand<A extends Partial<ArgOptions>> {
	argOptions:FilledArgOptions;
	constructor(
		public name:string,
		public handler:CommandHandler<A>,
		public description:string = "No description provided",
		argOptions:ArgOptions = {namedArgs: {}, positionalArgs: []},
		public defaultCommand:boolean = false
	){
		this.argOptions = {
			namedArgs: Object.fromEntries(Object.entries(argOptions.namedArgs).map(([key, value]) => [key, {
				description: value.description ?? "No description provided",
				required: value.default ? false : value.required ?? false,
				default: value.default ?? null,
				needsValue: value.needsValue ?? true
			}])),
			aliases: Object.fromEntries([
				...Object.entries(argOptions.aliases ?? []),
				...(([] as [string, string][]).concat(
					...Object.entries(argOptions.namedArgs).map(([name, opts]) => opts.aliases?.map(alias => [alias, name] as [string, string]) ?? [])
				))
			]),
			positionalArgs: argOptions.positionalArgs.map(a => ({
				...a,
				default: a.default ?? null,
				required: a.default ? false : a.required ?? true,
			})) ?? []
		};
		//Validate positional args
		let optionalArgsStarted = false;
		for(let arg of this.argOptions.positionalArgs){
			if(optionalArgsStarted && (arg.required || arg.default)) throw new Error("Required positional arguments, or ones with a default value, cannot follow optional ones.\nThis is an error with the application.");
			if(!(arg.required || arg.default)) optionalArgsStarted = true;
		}
	}
	run(options:Options<ArgOptions>, application:Application){
		if(application.sourceDirectory == "null") throw new Error("application.sourceDirectory is null. Don't call subcommand.run() directly.\nThis is an error with cli-app or the application.");
		const requiredPositionalArgs = this.argOptions.positionalArgs.filter(arg => arg.required);
		const valuedPositionalArgs = this.argOptions.positionalArgs
			.filter(arg => arg.required || arg.default);
		Object.entries(this.argOptions.namedArgs).forEach(([name, opt]) => {
			if(!options.namedArgs[name]){//If the named arg was not specified
				if(opt.default){//If it has a default value, set it to that
					options.namedArgs[name] = opt.default;
				} else if(opt.required){//If it's required, throw an error
					throw new ApplicationError(`No value specified for required named argument "${name}".`);
				}
			} else {
				if(!opt.needsValue){
					options.namedArgs[name] = options.namedArgs[name] == undefined ? undefined : "true";
				}
			}
		});
		if(options.positionalArgs.length < requiredPositionalArgs.length){
			const missingPositionalArgs = requiredPositionalArgs.slice(options.positionalArgs.length).map(arg => arg.name);
			throw new ApplicationError(`Missing required positional argument${missingPositionalArgs.length == 1 ? "" : "s"} "${missingPositionalArgs.join(", ")}"`);
		}
		if(options.positionalArgs.length < valuedPositionalArgs.length){
			for(let i = options.positionalArgs.length; i < valuedPositionalArgs.length; i ++){
				if(!valuedPositionalArgs[i].default) throw new ApplicationError(`valuedPositionalArgs[${i}].default is not defined. This is an error with cli-app.`);
				options.positionalArgs[i] = valuedPositionalArgs[i].default!;
			}
		}
		this.handler({
			...options
		}, application);
	}
}
<|MERGE_RESOLUTION|>--- conflicted
+++ resolved
@@ -138,11 +138,7 @@
 	 * @param providedArgs Pass process.argv without modifying it.
 	 * @returns Formatted args.
 	 */
-<<<<<<< HEAD
-	static parseArgs(providedArgs:string[]):Omit<Options<ArgOptions>, "commandName"> {
-=======
-	static parseArgs(providedArgs:string[], valuelessOptions:string[] = []):Omit<Options, "commandName"> {
->>>>>>> 966ad085
+	static parseArgs(providedArgs:string[], valuelessOptions:string[] = []):Omit<Options<ArgOptions>, "commandName"> {
 		let parameters: {
 			[index: string]: string | null;
 		} = {};
@@ -159,7 +155,7 @@
 			let arg = args.shift(); //Grab the first arg
 			if(arg == undefined) break; //If it doesn't exist, return
 			if(arg.match(/^--?([\s\S]+)/)){ //Starts with one or two hyphes
-				const argName = arg.match(/^--?([\s\S]+)/);
+				const argName = arg.match(/^--?([\s\S]+)/)![1];
 				if(args[0]?.startsWith("-") || valuelessOptions.includes(argName)){
 					//If the next arg also starts with a hyphen, or the arg name is valueless, set it to null
 					parameters[argName] = null;
